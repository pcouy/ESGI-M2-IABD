<!doctype html>
<html lang="en">
<head>
    <meta charset="utf-8">
    <meta name="viewport" content="width=device-width, initial-scale=1">
    <meta name="generator" content="pdoc 8.0.0" />
    <title>Module List &ndash; pdoc 8.0.0</title>
    <link rel="icon" type="image/svg+xml" href="data:image/svg+xml,%3Csvg%20xmlns%3D%22http%3A//www.w3.org/2000/svg%22%20width%3D%2264%22%20height%3D%2264%22%20viewBox%3D%2244.5%202.5%2015%2015%22%3E%3Cpath%20d%3D%22M49.351%2021.041c-.233-.721-.546-2.408-.772-4.076-.042-.09-.067-.187-.046-.288-.166-1.347-.277-2.625-.241-3.351-1.378-1.008-2.271-2.586-2.271-4.362%200-.976.272-1.935.788-2.774.057-.094.122-.18.184-.268-.033-.167-.052-.339-.052-.516%200-1.477%201.202-2.679%202.679-2.679.791%200%201.496.352%201.987.9a6.3%206.3%200%200%201%201.001.029c.492-.564%201.207-.929%202.012-.929%201.477%200%202.679%201.202%202.679%202.679a2.65%202.65%200%200%201-.269%201.148c.383.747.595%201.572.595%202.41%200%202.311-1.507%204.29-3.635%205.107.037.699.147%202.27.423%203.294l.137.461c.156%202.136-4.612%205.166-5.199%203.215zm.127-4.919a4.78%204.78%200%200%200%20.775-.584c-.172-.115-.505-.254-.88-.378zm.331%202.302l.828-.502c-.202-.143-.576-.328-.984-.49zm.45%202.157l.701-.403c-.214-.115-.536-.249-.891-.376l.19.779zM49.13%204.141c0%20.152.123.276.276.276s.275-.124.275-.276-.123-.276-.276-.276-.275.124-.275.276zm.735-.389a1.15%201.15%200%200%201%20.314.783%201.16%201.16%200%200%201-1.162%201.162c-.457%200-.842-.27-1.032-.653-.026.117-.042.238-.042.362a1.68%201.68%200%200%200%201.679%201.679%201.68%201.68%200%200%200%201.679-1.679c0-.843-.626-1.535-1.436-1.654zm3.076%201.654a1.68%201.68%200%200%200%201.679%201.679%201.68%201.68%200%200%200%201.679-1.679c0-.037-.009-.072-.011-.109-.21.3-.541.508-.935.508a1.16%201.16%200%200%201-1.162-1.162%201.14%201.14%200%200%201%20.474-.912c-.015%200-.03-.005-.045-.005-.926.001-1.679.754-1.679%201.68zm1.861-1.265c0%20.152.123.276.276.276s.275-.124.275-.276-.123-.276-.276-.276-.275.124-.275.276zm1.823%204.823c0-.52-.103-1.035-.288-1.52-.466.394-1.06.64-1.717.64-1.144%200-2.116-.725-2.499-1.738-.383%201.012-1.355%201.738-2.499%201.738-.867%200-1.631-.421-2.121-1.062-.307.605-.478%201.267-.478%201.942%200%202.486%202.153%204.51%204.801%204.51s4.801-2.023%204.801-4.51zm-3.032%209.156l-.146-.492c-.276-1.02-.395-2.457-.444-3.268a6.11%206.11%200%200%201-1.18.115%206.01%206.01%200%200%201-2.536-.562l.006.175c.802.215%201.848.612%202.021%201.25.079.295-.021.601-.274.837l-.598.501c.667.304%201.243.698%201.311%201.179.02.144.022.507-.393.787l-.564.365c1.285.521%201.361.96%201.381%201.126.018.142.011.496-.427.746l-.854.489c.064-1.19%201.985-2.585%202.697-3.248zM49.34%209.925c0-.667%201-.667%201%200%200%20.653.818%201.205%201.787%201.205s1.787-.552%201.787-1.205c0-.667%201-.667%201%200%200%201.216-1.25%202.205-2.787%202.205s-2.787-.989-2.787-2.205zm-.887-7.633c-.093.077-.205.114-.317.114a.5.5%200%200%201-.318-.886L49.183.397a.5.5%200%200%201%20.703.068.5.5%200%200%201-.069.703zm7.661-.065c-.086%200-.173-.022-.253-.068l-1.523-.893c-.575-.337-.069-1.2.506-.863l1.523.892a.5.5%200%200%201%20.179.685c-.094.158-.261.247-.432.247z%22%20fill%3D%22%233bb300%22/%3E%3C/svg%3E"/>

    
<style>/*! * Bootstrap Reboot v5.0.0 (https://getbootstrap.com/) * Copyright 2011-2021 The Bootstrap Authors * Copyright 2011-2021 Twitter, Inc. * Licensed under MIT (https://github.com/twbs/bootstrap/blob/main/LICENSE) * Forked from Normalize.css, licensed MIT (https://github.com/necolas/normalize.css/blob/master/LICENSE.md) */*,::after,::before{box-sizing:border-box}@media (prefers-reduced-motion:no-preference){:root{scroll-behavior:smooth}}body{margin:0;font-family:system-ui,-apple-system,"Segoe UI",Roboto,"Helvetica Neue",Arial,"Noto Sans","Liberation Sans",sans-serif,"Apple Color Emoji","Segoe UI Emoji","Segoe UI Symbol","Noto Color Emoji";font-size:1rem;font-weight:400;line-height:1.5;color:#212529;background-color:#fff;-webkit-text-size-adjust:100%;-webkit-tap-highlight-color:transparent}hr{margin:1rem 0;color:inherit;background-color:currentColor;border:0;opacity:.25}hr:not([size]){height:1px}h1,h2,h3,h4,h5,h6{margin-top:0;margin-bottom:.5rem;font-weight:500;line-height:1.2}h1{font-size:calc(1.375rem + 1.5vw)}@media (min-width:1200px){h1{font-size:2.5rem}}h2{font-size:calc(1.325rem + .9vw)}@media (min-width:1200px){h2{font-size:2rem}}h3{font-size:calc(1.3rem + .6vw)}@media (min-width:1200px){h3{font-size:1.75rem}}h4{font-size:calc(1.275rem + .3vw)}@media (min-width:1200px){h4{font-size:1.5rem}}h5{font-size:1.25rem}h6{font-size:1rem}p{margin-top:0;margin-bottom:1rem}abbr[data-bs-original-title],abbr[title]{-webkit-text-decoration:underline dotted;text-decoration:underline dotted;cursor:help;-webkit-text-decoration-skip-ink:none;text-decoration-skip-ink:none}address{margin-bottom:1rem;font-style:normal;line-height:inherit}ol,ul{padding-left:2rem}dl,ol,ul{margin-top:0;margin-bottom:1rem}ol ol,ol ul,ul ol,ul ul{margin-bottom:0}dt{font-weight:700}dd{margin-bottom:.5rem;margin-left:0}blockquote{margin:0 0 1rem}b,strong{font-weight:bolder}small{font-size:.875em}mark{padding:.2em;background-color:#fcf8e3}sub,sup{position:relative;font-size:.75em;line-height:0;vertical-align:baseline}sub{bottom:-.25em}sup{top:-.5em}a{color:#0d6efd;text-decoration:underline}a:hover{color:#0a58ca}a:not([href]):not([class]),a:not([href]):not([class]):hover{color:inherit;text-decoration:none}code,kbd,pre,samp{font-family:SFMono-Regular,Menlo,Monaco,Consolas,"Liberation Mono","Courier New",monospace;font-size:1em;direction:ltr;unicode-bidi:bidi-override}pre{display:block;margin-top:0;margin-bottom:1rem;overflow:auto;font-size:.875em}pre code{font-size:inherit;color:inherit;word-break:normal}code{font-size:.875em;color:#d63384;word-wrap:break-word}a>code{color:inherit}kbd{padding:.2rem .4rem;font-size:.875em;color:#fff;background-color:#212529;border-radius:.2rem}kbd kbd{padding:0;font-size:1em;font-weight:700}figure{margin:0 0 1rem}img,svg{vertical-align:middle}table{caption-side:bottom;border-collapse:collapse}caption{padding-top:.5rem;padding-bottom:.5rem;color:#6c757d;text-align:left}th{text-align:inherit;text-align:-webkit-match-parent}tbody,td,tfoot,th,thead,tr{border-color:inherit;border-style:solid;border-width:0}label{display:inline-block}button{border-radius:0}button:focus:not(:focus-visible){outline:0}button,input,optgroup,select,textarea{margin:0;font-family:inherit;font-size:inherit;line-height:inherit}button,select{text-transform:none}[role=button]{cursor:pointer}select{word-wrap:normal}select:disabled{opacity:1}[list]::-webkit-calendar-picker-indicator{display:none}[type=button],[type=reset],[type=submit],button{-webkit-appearance:button}[type=button]:not(:disabled),[type=reset]:not(:disabled),[type=submit]:not(:disabled),button:not(:disabled){cursor:pointer}::-moz-focus-inner{padding:0;border-style:none}textarea{resize:vertical}fieldset{min-width:0;padding:0;margin:0;border:0}legend{float:left;width:100%;padding:0;margin-bottom:.5rem;font-size:calc(1.275rem + .3vw);line-height:inherit}@media (min-width:1200px){legend{font-size:1.5rem}}legend+*{clear:left}::-webkit-datetime-edit-day-field,::-webkit-datetime-edit-fields-wrapper,::-webkit-datetime-edit-hour-field,::-webkit-datetime-edit-minute,::-webkit-datetime-edit-month-field,::-webkit-datetime-edit-text,::-webkit-datetime-edit-year-field{padding:0}::-webkit-inner-spin-button{height:auto}[type=search]{outline-offset:-2px;-webkit-appearance:textfield}::-webkit-search-decoration{-webkit-appearance:none}::-webkit-color-swatch-wrapper{padding:0}::file-selector-button{font:inherit}::-webkit-file-upload-button{font:inherit;-webkit-appearance:button}output{display:inline-block}iframe{border:0}summary{display:list-item;cursor:pointer}progress{vertical-align:baseline}[hidden]{display:none!important}</style>
<style>/*! pygments syntax highlighting */pre{line-height:125%;}td.linenos pre{color:#000000; background-color:#f0f0f0; padding-left:5px; padding-right:5px;}span.linenos{color:#000000; background-color:#f0f0f0; padding-left:5px; padding-right:5px;}td.linenos pre.special{color:#000000; background-color:#ffffc0; padding-left:5px; padding-right:5px;}span.linenos.special{color:#000000; background-color:#ffffc0; padding-left:5px; padding-right:5px;}.pdoc .hll{background-color:#ffffcc}.pdoc{background:#f8f8f8;}.pdoc .c{color:#408080; font-style:italic}.pdoc .err{border:1px solid #FF0000}.pdoc .k{color:#008000; font-weight:bold}.pdoc .o{color:#666666}.pdoc .ch{color:#408080; font-style:italic}.pdoc .cm{color:#408080; font-style:italic}.pdoc .cp{color:#BC7A00}.pdoc .cpf{color:#408080; font-style:italic}.pdoc .c1{color:#408080; font-style:italic}.pdoc .cs{color:#408080; font-style:italic}.pdoc .gd{color:#A00000}.pdoc .ge{font-style:italic}.pdoc .gr{color:#FF0000}.pdoc .gh{color:#000080; font-weight:bold}.pdoc .gi{color:#00A000}.pdoc .go{color:#888888}.pdoc .gp{color:#000080; font-weight:bold}.pdoc .gs{font-weight:bold}.pdoc .gu{color:#800080; font-weight:bold}.pdoc .gt{color:#0044DD}.pdoc .kc{color:#008000; font-weight:bold}.pdoc .kd{color:#008000; font-weight:bold}.pdoc .kn{color:#008000; font-weight:bold}.pdoc .kp{color:#008000}.pdoc .kr{color:#008000; font-weight:bold}.pdoc .kt{color:#B00040}.pdoc .m{color:#666666}.pdoc .s{color:#BA2121}.pdoc .na{color:#7D9029}.pdoc .nb{color:#008000}.pdoc .nc{color:#0000FF; font-weight:bold}.pdoc .no{color:#880000}.pdoc .nd{color:#AA22FF}.pdoc .ni{color:#999999; font-weight:bold}.pdoc .ne{color:#D2413A; font-weight:bold}.pdoc .nf{color:#0000FF}.pdoc .nl{color:#A0A000}.pdoc .nn{color:#0000FF; font-weight:bold}.pdoc .nt{color:#008000; font-weight:bold}.pdoc .nv{color:#19177C}.pdoc .ow{color:#AA22FF; font-weight:bold}.pdoc .w{color:#bbbbbb}.pdoc .mb{color:#666666}.pdoc .mf{color:#666666}.pdoc .mh{color:#666666}.pdoc .mi{color:#666666}.pdoc .mo{color:#666666}.pdoc .sa{color:#BA2121}.pdoc .sb{color:#BA2121}.pdoc .sc{color:#BA2121}.pdoc .dl{color:#BA2121}.pdoc .sd{color:#BA2121; font-style:italic}.pdoc .s2{color:#BA2121}.pdoc .se{color:#BB6622; font-weight:bold}.pdoc .sh{color:#BA2121}.pdoc .si{color:#BB6688; font-weight:bold}.pdoc .sx{color:#008000}.pdoc .sr{color:#BB6688}.pdoc .s1{color:#BA2121}.pdoc .ss{color:#19177C}.pdoc .bp{color:#008000}.pdoc .fm{color:#0000FF}.pdoc .vc{color:#19177C}.pdoc .vg{color:#19177C}.pdoc .vi{color:#19177C}.pdoc .vm{color:#19177C}.pdoc .il{color:#666666}</style>
<style>/*! pdoc */:root{--pdoc-background:#fff;}.pdoc{--text:#212529;--muted:#6c757d;--link:#3660a5;--link-hover:#1659c5;--code:#f7f7f7;--active:#fff598;--accent:#eee;--accent2:#c1c1c1;--nav-hover:rgba(255, 255, 255, 0.5);--name:#0066BB;--def:#008800;--annotation:#007020;}body{background-color:var(--pdoc-background);}html, body{width:100%;height:100%;}@media (max-width:769px){#navtoggle{cursor:pointer;position:absolute;width:50px;height:40px;top:1rem;right:1rem;border-color:var(--text);color:var(--text);display:flex;opacity:0.8;}#navtoggle:hover{opacity:1;}#togglestate + div{display:none;}#togglestate:checked + div{display:inherit;}main, header{padding:2rem 3vw;}.git-button{display:none !important;}nav input[type="search"]:valid ~ *{display:none !important;}}@media (min-width:770px){:root{--sidebar-width:clamp(12.5rem, 28vw, 22rem);}nav{position:fixed;overflow:auto;height:100vh;width:var(--sidebar-width);}main, header{padding:3rem 2rem 3rem calc(var(--sidebar-width) + 3rem);width:calc(54rem + var(--sidebar-width));max-width:100%;}#navtoggle{display:none;}}#togglestate{display:none;}nav.pdoc{--pad:1.75rem;--indent:1.5rem;background-color:var(--accent);border-right:1px solid var(--accent2);box-shadow:0 0 20px rgba(50, 50, 50, .2) inset;padding:0 0 0 var(--pad);overflow-wrap:anywhere;scrollbar-width:thin; scrollbar-color:var(--accent2) transparent }nav.pdoc::-webkit-scrollbar{width:.4rem; }nav.pdoc::-webkit-scrollbar-thumb{background-color:var(--accent2); }nav.pdoc > div{padding:var(--pad) 0;}nav.pdoc .module-list-button{display:inline-flex;align-items:center;color:var(--text);border-color:var(--muted);margin-bottom:1rem;}nav.pdoc .module-list-button:hover{border-color:var(--text);}nav.pdoc input[type=search]{display:block;outline-offset:0;width:calc(100% - var(--pad));}nav.pdoc .logo{max-width:calc(100% - var(--pad));max-height:35vh;display:block;margin:0 auto 1rem;transform:translate(calc(-.5 * var(--pad)), 0);}nav.pdoc ul{list-style:none;padding-left:0;}nav.pdoc li{display:block;margin:0;padding:.2rem 0 .2rem var(--indent);transition:all 100ms;}nav.pdoc > div > ul > li{padding-left:0;}nav.pdoc li:hover{background-color:var(--nav-hover);}nav.pdoc a, nav.pdoc a:hover{color:var(--text);}nav.pdoc a{display:block;}nav.pdoc > h2:first-of-type{margin-top:1.5rem;}nav.pdoc .class:before{content:"class ";color:var(--muted);}nav.pdoc .function:after{content:"()";color:var(--muted);}nav.pdoc footer:before{content:"";display:block;width:calc(100% - var(--pad));border-top:solid var(--accent2) 1px;margin-top:1.5rem;padding-top:.5rem;}nav.pdoc footer{font-size:small;}html, main{scroll-behavior:smooth;}.pdoc{color:var(--text);box-sizing:border-box;line-height:1.5;background:none;}.pdoc .pdoc-button{display:inline-block;border:solid black 1px;border-radius:2px;font-size:.75rem;padding:calc(0.5em - 1px) 1em;transition:100ms all;}.pdoc .visually-hidden{position:absolute !important;width:1px !important;height:1px !important;padding:0 !important;margin:-1px !important;overflow:hidden !important;clip:rect(0, 0, 0, 0) !important;white-space:nowrap !important;border:0 !important;}.pdoc h1, .pdoc h2, .pdoc h3{font-weight:300;margin:.3em 0;padding:.2em 0;}.pdoc a{text-decoration:none;color:var(--link);}.pdoc a:hover{color:var(--link-hover);}.pdoc blockquote{margin-left:2rem;}.pdoc pre{background-color:var(--code);border-top:1px solid var(--accent2);border-bottom:1px solid var(--accent2);margin-bottom:1em;padding:.5rem 0 .5rem .5rem;overflow-x:auto;}.pdoc code{color:var(--text);padding:.2em .4em;margin:0;font-size:85%;background-color:var(--code);border-radius:6px;}.pdoc a > code{color:inherit;}.pdoc pre > code{display:inline-block;font-size:inherit;background:none;border:none;padding:0;}.pdoc .modulename{margin-top:0;font-weight:bold;}.pdoc .modulename a{color:var(--link);transition:100ms all;}.pdoc .git-button{float:right;border:solid var(--link) 1px;}.pdoc .git-button:hover{background-color:var(--link);color:var(--pdoc-background);}.pdoc details{--shift:-40px;text-align:right;margin-top:var(--shift);margin-bottom:calc(0px - var(--shift));clear:both;filter:opacity(1);}.pdoc details:not([open]){height:0;overflow:visible;}.pdoc details > summary{font-size:.75rem;cursor:pointer;color:var(--muted);border-width:0;padding:0 .7em;display:inline-block;display:inline list-item;user-select:none;}.pdoc details > summary:focus{outline:0;}.pdoc details > div{margin-top:calc(0px - var(--shift) / 2);text-align:left;}.pdoc .docstring{margin-bottom:1.5rem;}.pdoc > section:first-of-type > .docstring{margin-bottom:3rem;}.pdoc .docstring pre{margin-left:1em;margin-right:1em;}.pdoc h1:target,.pdoc h2:target,.pdoc h3:target,.pdoc h4:target,.pdoc h5:target,.pdoc h6:target{background-color:var(--active);box-shadow:-1rem 0 0 0 var(--active);}.pdoc div:target > .attr,.pdoc section:target > .attr,.pdoc dd:target > a{background-color:var(--active);}.pdoc .attr:hover{filter:contrast(0.95);}.pdoc .headerlink{position:absolute;width:0;margin-left:-1.5rem;line-height:1.4rem;font-size:1.5rem;font-weight:normal;transition:all 100ms ease-in-out;opacity:0;}.pdoc .attr > .headerlink{margin-left:-2.5rem;}.pdoc *:hover > .headerlink,.pdoc *:target > .attr > .headerlink{opacity:1;}.pdoc .attr{display:block;color:var(--text);margin:1rem 0 .5rem;padding:.4rem 5rem .4rem 1rem;background-color:var(--accent);}.pdoc .classattr{margin-left:2rem;}.pdoc .name{color:var(--name);font-weight:bold;}.pdoc .def{color:var(--def);font-weight:bold;}.pdoc .signature{white-space:pre-wrap;}.pdoc .annotation{color:var(--annotation);}.pdoc .inherited{margin-left:2rem;}.pdoc .inherited dt{font-weight:700;}.pdoc .inherited dt, .pdoc .inherited dd{display:inline;margin-left:0;margin-bottom:.5rem;}.pdoc .inherited dd:not(:last-child):after{content:", ";}.pdoc .inherited .class:before{content:"class ";}.pdoc .inherited .function a:after{content:"()";}.pdoc .search-result .docstring{overflow:auto;max-height:25vh;}.pdoc .search-result.focused > .attr{background-color:var(--active);}.pdoc .attribution{margin-top:2rem;display:block;opacity:0.5;transition:all 200ms;filter:grayscale(100%);}.pdoc .attribution:hover{opacity:1;filter:grayscale(0%);}.pdoc .attribution img{margin-left:5px;height:35px;vertical-align:middle;width:70px;transition:all 200ms;}</style>
    <style>
        header.pdoc {
            margin-bottom: -4rem;
            display: flex;
            align-items: center;
            flex-wrap: wrap;
        }

        header.pdoc img {
            max-width: 200px;
            max-height: 75px;
            padding-right: 2rem;
        }

        header.pdoc input[type=search] {
            outline-offset: 0;
            font-size: 1.5rem;
            min-width: 60%;
            flex-grow: 1;
            padding-left: .5rem;
            margin: 1.75rem 0;
        }
    </style>

</head>
<body>    <nav class="pdoc">
        <label id="navtoggle" for="togglestate" class="pdoc-button"><svg xmlns='http://www.w3.org/2000/svg' viewBox='0 0 30 30'><path stroke-linecap='round' stroke="currentColor" stroke-miterlimit='10' stroke-width='2' d='M4 7h22M4 15h22M4 23h22'/></svg></label>
        <input id="togglestate" type="checkbox">
        <div>
            <h2>Available Modules</h2>
            <ul>
                    <li><a href="code_tp.html">code_tp</a></li>
                    <li><a href="code_tp/agents.html">code_tp.agents</a></li>
                    <li><a href="code_tp/agents/base.html">code_tp.agents.base</a></li>
                    <li><a href="code_tp/agents/gridworld.html">code_tp.agents.gridworld</a></li>
                    <li><a href="code_tp/agents/prioritized_replay.html">code_tp.agents.prioritized_replay</a></li>
                    <li><a href="code_tp/agents/replay_buffer.html">code_tp.agents.replay_buffer</a></li>
                    <li><a href="code_tp/agents/snake.html">code_tp.agents.snake</a></li>
                    <li><a href="code_tp/agents/target_value.html">code_tp.agents.target_value</a></li>
                    <li><a href="code_tp/environments.html">code_tp.environments</a></li>
                    <li><a href="code_tp/environments/bandits.html">code_tp.environments.bandits</a></li>
                    <li><a href="code_tp/environments/gridworld.html">code_tp.environments.gridworld</a></li>
                    <li><a href="code_tp/environments/gridworld_utils.html">code_tp.environments.gridworld_utils</a></li>
                    <li><a href="code_tp/environments/snake_utils.html">code_tp.environments.snake_utils</a></li>
                    <li><a href="code_tp/mazelab.html">code_tp.mazelab</a></li>
                    <li><a href="code_tp/mazelab/color_style.html">code_tp.mazelab.color_style</a></li>
                    <li><a href="code_tp/mazelab/env.html">code_tp.mazelab.env</a></li>
                    <li><a href="code_tp/mazelab/maze.html">code_tp.mazelab.maze</a></li>
                    <li><a href="code_tp/mazelab/motion.html">code_tp.mazelab.motion</a></li>
                    <li><a href="code_tp/mazelab/object.html">code_tp.mazelab.object</a></li>
                    <li><a href="code_tp/policies.html">code_tp.policies</a></li>
                    <li><a href="code_tp/policies/greedy.html">code_tp.policies.greedy</a></li>
                    <li><a href="code_tp/policies/softmax_sampling.html">code_tp.policies.softmax_sampling</a></li>
                    <li><a href="code_tp/utils.html">code_tp.utils</a></li>
                    <li><a href="code_tp/utils/logging.html">code_tp.utils.logging</a></li>
                    <li><a href="code_tp/value_functions.html">code_tp.value_functions</a></li>
                    <li><a href="code_tp/value_functions/base.html">code_tp.value_functions.base</a></li>
                    <li><a href="code_tp/value_functions/linear.html">code_tp.value_functions.linear</a></li>
<<<<<<< HEAD
=======
                    <li><a href="code_tp/value_functions/neural.html">code_tp.value_functions.neural</a></li>
                    <li><a href="code_tp/value_functions/neural_nets.html">code_tp.value_functions.neural_nets</a></li>
                    <li><a href="code_tp/value_functions/neural_nets/convolutional.html">code_tp.value_functions.neural_nets.convolutional</a></li>
                    <li><a href="code_tp/value_functions/neural_nets/dueling.html">code_tp.value_functions.neural_nets.dueling</a></li>
                    <li><a href="code_tp/value_functions/neural_nets/linear.html">code_tp.value_functions.neural_nets.linear</a></li>
>>>>>>> a6f1d6e2
                    <li><a href="code_tp/value_functions/tabular.html">code_tp.value_functions.tabular</a></li>
                    <li><a href="code_tp/wrappers.html">code_tp.wrappers</a></li>
                    <li><a href="code_tp/wrappers/utils.html">code_tp.wrappers.utils</a></li>
            </ul>
        </div>
    </nav>
    <header class="pdoc">
            <a href="https://pdoc.dev">
                <img src="data:image/svg+xml,%3Csvg%20xmlns%3D%22http%3A//www.w3.org/2000/svg%22%20role%3D%22img%22%20aria-label%3D%22pdoc%20logo%22%20width%3D%22300%22%20height%3D%22150%22%20viewBox%3D%22-1%200%2060%2030%22%3E%3Ctitle%3Epdoc%3C/title%3E%3Cpath%20d%3D%22M29.621%2021.293c-.011-.273-.214-.475-.511-.481a.5.5%200%200%200-.489.503l-.044%201.393c-.097.551-.695%201.215-1.566%201.704-.577.428-1.306.486-2.193.182-1.426-.617-2.467-1.654-3.304-2.487l-.173-.172a3.43%203.43%200%200%200-.365-.306.49.49%200%200%200-.286-.196c-1.718-1.06-4.931-1.47-7.353.191l-.219.15c-1.707%201.187-3.413%202.131-4.328%201.03-.02-.027-.49-.685-.141-1.763.233-.721.546-2.408.772-4.076.042-.09.067-.187.046-.288.166-1.347.277-2.625.241-3.351%201.378-1.008%202.271-2.586%202.271-4.362%200-.976-.272-1.935-.788-2.774-.057-.094-.122-.18-.184-.268.033-.167.052-.339.052-.516%200-1.477-1.202-2.679-2.679-2.679-.791%200-1.496.352-1.987.9a6.3%206.3%200%200%200-1.001.029c-.492-.564-1.207-.929-2.012-.929-1.477%200-2.679%201.202-2.679%202.679A2.65%202.65%200%200%200%20.97%206.554c-.383.747-.595%201.572-.595%202.41%200%202.311%201.507%204.29%203.635%205.107-.037.699-.147%202.27-.423%203.294l-.137.461c-.622%202.042-2.515%208.257%201.727%2010.643%201.614.908%203.06%201.248%204.317%201.248%202.665%200%204.492-1.524%205.322-2.401%201.476-1.559%202.886-1.854%206.491.82%201.877%201.393%203.514%201.753%204.861%201.068%202.223-1.713%202.811-3.867%203.399-6.374.077-.846.056-1.469.054-1.537zm-4.835%204.313c-.054.305-.156.586-.242.629-.034-.007-.131-.022-.307-.157-.145-.111-.314-.478-.456-.908.221.121.432.25.675.355.115.039.219.051.33.081zm-2.251-1.238c-.05.33-.158.648-.252.694-.022.001-.125-.018-.307-.157-.217-.166-.488-.906-.639-1.573.358.344.754.693%201.198%201.036zm-3.887-2.337c-.006-.116-.018-.231-.041-.342.635.145%201.189.368%201.599.625.097.231.166.481.174.642-.03.049-.055.101-.067.158-.046.013-.128.026-.298.004-.278-.037-.901-.57-1.367-1.087zm-1.127-.497c.116.306.176.625.12.71-.019.014-.117.045-.345.016-.206-.027-.604-.332-.986-.695.41-.051.816-.056%201.211-.031zm-4.535%201.535c.209.22.379.47.358.598-.006.041-.088.138-.351.234-.144.055-.539-.063-.979-.259a11.66%2011.66%200%200%200%20.972-.573zm.983-.664c.359-.237.738-.418%201.126-.554.25.237.479.548.457.694-.006.042-.087.138-.351.235-.174.064-.694-.105-1.232-.375zm-3.381%201.794c-.022.145-.061.29-.149.401-.133.166-.358.248-.69.251h-.002c-.133%200-.306-.26-.45-.621.417.091.854.07%201.291-.031zm-2.066-8.077a4.78%204.78%200%200%201-.775-.584c.172-.115.505-.254.88-.378l-.105.962zm-.331%202.302a10.32%2010.32%200%200%201-.828-.502c.202-.143.576-.328.984-.49l-.156.992zm-.45%202.157l-.701-.403c.214-.115.536-.249.891-.376a11.57%2011.57%200%200%201-.19.779zm-.181%201.716c.064.398.194.702.298.893-.194-.051-.435-.162-.736-.398.061-.119.224-.3.438-.495zM8.87%204.141c0%20.152-.123.276-.276.276s-.275-.124-.275-.276.123-.276.276-.276.275.124.275.276zm-.735-.389a1.15%201.15%200%200%200-.314.783%201.16%201.16%200%200%200%201.162%201.162c.457%200%20.842-.27%201.032-.653.026.117.042.238.042.362a1.68%201.68%200%200%201-1.679%201.679%201.68%201.68%200%200%201-1.679-1.679c0-.843.626-1.535%201.436-1.654zM5.059%205.406A1.68%201.68%200%200%201%203.38%207.085a1.68%201.68%200%200%201-1.679-1.679c0-.037.009-.072.011-.109.21.3.541.508.935.508a1.16%201.16%200%200%200%201.162-1.162%201.14%201.14%200%200%200-.474-.912c.015%200%20.03-.005.045-.005.926.001%201.679.754%201.679%201.68zM3.198%204.141c0%20.152-.123.276-.276.276s-.275-.124-.275-.276.123-.276.276-.276.275.124.275.276zM1.375%208.964c0-.52.103-1.035.288-1.52.466.394%201.06.64%201.717.64%201.144%200%202.116-.725%202.499-1.738.383%201.012%201.355%201.738%202.499%201.738.867%200%201.631-.421%202.121-1.062.307.605.478%201.267.478%201.942%200%202.486-2.153%204.51-4.801%204.51s-4.801-2.023-4.801-4.51zm24.342%2019.349c-.985.498-2.267.168-3.813-.979-3.073-2.281-5.453-3.199-7.813-.705-1.315%201.391-4.163%203.365-8.423.97-3.174-1.786-2.239-6.266-1.261-9.479l.146-.492c.276-1.02.395-2.457.444-3.268a6.11%206.11%200%200%200%201.18.115%206.01%206.01%200%200%200%202.536-.562l-.006.175c-.802.215-1.848.612-2.021%201.25-.079.295.021.601.274.837.219.203.415.364.598.501-.667.304-1.243.698-1.311%201.179-.02.144-.022.507.393.787.213.144.395.26.564.365-1.285.521-1.361.96-1.381%201.126-.018.142-.011.496.427.746l.854.489c-.473.389-.971.914-.999%201.429-.018.278.095.532.316.713.675.556%201.231.721%201.653.721.059%200%20.104-.014.158-.02.207.707.641%201.64%201.513%201.64h.013c.8-.008%201.236-.345%201.462-.626.173-.216.268-.457.325-.692.424.195.93.374%201.372.374.151%200%20.294-.021.423-.068.732-.27.944-.704.993-1.021.009-.061.003-.119.002-.179.266.086.538.147.789.147.15%200%20.294-.021.423-.069.542-.2.797-.489.914-.754.237.147.478.258.704.288.106.014.205.021.296.021.356%200%20.595-.101.767-.229.438.435%201.094.992%201.656%201.067.106.014.205.021.296.021a1.56%201.56%200%200%200%20.323-.035c.17.575.453%201.289.866%201.605.358.273.665.362.914.362a.99.99%200%200%200%20.421-.093%201.03%201.03%200%200%200%20.245-.164c.168.428.39.846.68%201.068.358.273.665.362.913.362a.99.99%200%200%200%20.421-.093c.317-.148.512-.448.639-.762.251.157.495.257.726.257.127%200%20.25-.024.37-.071.427-.17.706-.617.841-1.314.022-.015.047-.022.068-.038.067-.051.133-.104.196-.159-.443%201.486-1.107%202.761-2.086%203.257zM8.66%209.925a.5.5%200%201%200-1%200c0%20.653-.818%201.205-1.787%201.205s-1.787-.552-1.787-1.205a.5.5%200%201%200-1%200c0%201.216%201.25%202.205%202.787%202.205s2.787-.989%202.787-2.205zm4.4%2015.965l-.208.097c-2.661%201.258-4.708%201.436-6.086.527-1.542-1.017-1.88-3.19-1.844-4.198a.4.4%200%200%200-.385-.414c-.242-.029-.406.164-.414.385-.046%201.249.367%203.686%202.202%204.896.708.467%201.547.7%202.51.7%201.248%200%202.706-.392%204.362-1.174l.185-.086a.4.4%200%200%200%20.205-.527c-.089-.204-.326-.291-.527-.206zM9.547%202.292c.093.077.205.114.317.114a.5.5%200%200%200%20.318-.886L8.817.397a.5.5%200%200%200-.703.068.5.5%200%200%200%20.069.703l1.364%201.124zm-7.661-.065c.086%200%20.173-.022.253-.068l1.523-.893a.5.5%200%200%200-.506-.863l-1.523.892a.5.5%200%200%200-.179.685c.094.158.261.247.432.247z%22%20transform%3D%22matrix%28-1%200%200%201%2058%200%29%22%20fill%3D%22%233bb300%22/%3E%3Cpath%20d%3D%22M.3%2021.86V10.18q0-.46.02-.68.04-.22.18-.5.28-.54%201.34-.54%201.06%200%201.42.28.38.26.44.78.76-1.04%202.38-1.04%201.64%200%203.1%201.54%201.46%201.54%201.46%203.58%200%202.04-1.46%203.58-1.44%201.54-3.08%201.54-1.64%200-2.38-.92v4.04q0%20.46-.04.68-.02.22-.18.5-.14.3-.5.42-.36.12-.98.12-.62%200-1-.12-.36-.12-.52-.4-.14-.28-.18-.5-.02-.22-.02-.68zm3.96-9.42q-.46.54-.46%201.18%200%20.64.46%201.18.48.52%201.2.52.74%200%201.24-.52.52-.52.52-1.18%200-.66-.48-1.18-.48-.54-1.26-.54-.76%200-1.22.54zm14.741-8.36q.16-.3.54-.42.38-.12%201-.12.64%200%201.02.12.38.12.52.42.16.3.18.54.04.22.04.68v11.94q0%20.46-.04.7-.02.22-.18.5-.3.54-1.7.54-1.38%200-1.54-.98-.84.96-2.34.96-1.8%200-3.28-1.56-1.48-1.58-1.48-3.66%200-2.1%201.48-3.68%201.5-1.58%203.28-1.58%201.48%200%202.3%201v-4.2q0-.46.02-.68.04-.24.18-.52zm-3.24%2010.86q.52.54%201.26.54.74%200%201.22-.54.5-.54.5-1.18%200-.66-.48-1.22-.46-.56-1.26-.56-.8%200-1.28.56-.48.54-.48%201.2%200%20.66.52%201.2zm7.833-1.2q0-2.4%201.68-3.96%201.68-1.56%203.84-1.56%202.16%200%203.82%201.56%201.66%201.54%201.66%203.94%200%201.66-.86%202.96-.86%201.28-2.1%201.9-1.22.6-2.54.6-1.32%200-2.56-.64-1.24-.66-2.1-1.92-.84-1.28-.84-2.88zm4.18%201.44q.64.48%201.3.48.66%200%201.32-.5.66-.5.66-1.48%200-.98-.62-1.46-.62-.48-1.34-.48-.72%200-1.34.5-.62.5-.62%201.48%200%20.96.64%201.46zm11.412-1.44q0%20.84.56%201.32.56.46%201.18.46.64%200%201.18-.36.56-.38.9-.38.6%200%201.46%201.06.46.58.46%201.04%200%20.76-1.1%201.42-1.14.8-2.8.8-1.86%200-3.58-1.34-.82-.64-1.34-1.7-.52-1.08-.52-2.36%200-1.3.52-2.34.52-1.06%201.34-1.7%201.66-1.32%203.54-1.32.76%200%201.48.22.72.2%201.06.4l.32.2q.36.24.56.38.52.4.52.92%200%20.5-.42%201.14-.72%201.1-1.38%201.1-.38%200-1.08-.44-.36-.34-1.04-.34-.66%200-1.24.48-.58.48-.58%201.34z%22%20fill%3D%22green%22/%3E%3C/svg%3E"
                     alt="pdoc logo"/>
            </a>
        <input type="search" placeholder="Search API Documentation..." aria-label="search box">
    </header>
    <main class="pdoc">
    </main>
<script>
    function escapeHTML(html) {
        return document.createElement('div').appendChild(document.createTextNode(html)).parentNode.innerHTML;
    }

    const originalContent = document.querySelector("main.pdoc");
    let currentContent = originalContent;

    function setContent(innerHTML) {
        let elem;
        if (innerHTML) {
            elem = document.createElement("main");
            elem.classList.add("pdoc");
            elem.innerHTML = innerHTML;
        } else {
            elem = originalContent;
        }
        if (currentContent !== elem) {
            currentContent.replaceWith(elem);
            currentContent = elem;
        }
    }

    function getSearchTerm() {
        return (new URL(window.location)).searchParams.get("search");
    }

    const searchBox = document.querySelector(".pdoc input[type=search]");
    searchBox.addEventListener("input", function () {
        let url = new URL(window.location);
        if (searchBox.value.trim()) {
            url.hash = "";
            url.searchParams.set("search", searchBox.value);
        } else {
            url.searchParams.delete("search");
        }
        history.replaceState("", "", url.toString());
        onInput();
    });
    window.addEventListener("popstate", onInput);


    let search, searchErr;

    async function initialize() {
        try {
            search = await new Promise((resolve, reject) => {
                const script = document.createElement("script");
                script.type = "text/javascript";
                script.async = true;
                script.onload = () => resolve(window.pdocSearch);
                script.onerror = (e) => reject(e);
                script.src = "search.js";
                document.getElementsByTagName("head")[0].appendChild(script);
            });
        } catch (e) {
            console.error("Cannot fetch pdoc search index");
            searchErr = "Cannot fetch search index.";
        }
        onInput();

        document.querySelector("nav.pdoc").addEventListener("click", e => {
            if (e.target.hash) {
                searchBox.value = "";
                searchBox.dispatchEvent(new Event("input"));
            }
        });
    }

    function onInput() {
        setContent((() => {
            const term = getSearchTerm();
            if (!term) {
                return null
            }
            if (searchErr) {
                return `<h3>Error: ${searchErr}</h3>`
            }
            if (!search) {
                return "<h3>Searching...</h3>"
            }

            window.scrollTo({top: 0, left: 0, behavior: 'auto'});

            const results = search(term);

            let html;
            if (results.length === 0) {
                html = `No search results for '${escapeHTML(term)}'.`
            } else {
                html = `<h4>${results.length} search result${results.length > 1 ? "s" : ""} for '${escapeHTML(term)}'.</h4>`;
            }
            for (let result of results.slice(0, 10)) {
                let doc = result.doc;
                let url = `${doc.modulename.replaceAll(".", "/")}.html`;
                if (doc.qualname) {
                    url += `#${doc.qualname}`;
                }

                let heading;
                switch (result.doc.type) {
                    case "function":
                        heading = `<span class="def">${doc.funcdef}</span> <span class="name">${doc.fullname}</span><span class="signature">(${doc.parameters.join(", ")})</span>`;
                        break;
                    case "class":
                        heading = `<span class="def">class</span> <span class="name">${doc.fullname}</span>`;
                        break;
                    default:
                        heading = `<span class="name">${doc.fullname}</span>`;
                        break;
                }
                html += `
                        <section class="search-result">
                        <a href="${url}" class="attr ${doc.type}">${heading}</a>
                        <div class="docstring">${doc.doc}</div>
                        </section>
                    `;

            }
            return html;
        })());
    }

    if (getSearchTerm()) {
        initialize();
        searchBox.value = getSearchTerm();
        onInput();
    } else {
        searchBox.addEventListener("focus", initialize, {once: true});
    }

    searchBox.addEventListener("keydown", e => {
        if (["ArrowDown", "ArrowUp", "Enter"].includes(e.key)) {
            let focused = currentContent.querySelector(".search-result.focused");
            if (!focused) {
                currentContent.querySelector(".search-result").classList.add("focused");
            } else if (
                e.key === "ArrowDown"
                && focused.nextElementSibling
                && focused.nextElementSibling.classList.contains("search-result")
            ) {
                focused.classList.remove("focused");
                focused.nextElementSibling.classList.add("focused");
                focused.nextElementSibling.scrollIntoView({
                    behavior: "smooth",
                    block: "nearest",
                    inline: "nearest"
                });
            } else if (
                e.key === "ArrowUp"
                && focused.previousElementSibling
                && focused.previousElementSibling.classList.contains("search-result")
            ) {
                focused.classList.remove("focused");
                focused.previousElementSibling.classList.add("focused");
                focused.previousElementSibling.scrollIntoView({
                    behavior: "smooth",
                    block: "nearest",
                    inline: "nearest"
                });
            } else if (
                e.key === "Enter"
            ) {
                focused.querySelector("a").click();
            }
        }
    });
</script></body>
</html><|MERGE_RESOLUTION|>--- conflicted
+++ resolved
@@ -69,14 +69,11 @@
                     <li><a href="code_tp/value_functions.html">code_tp.value_functions</a></li>
                     <li><a href="code_tp/value_functions/base.html">code_tp.value_functions.base</a></li>
                     <li><a href="code_tp/value_functions/linear.html">code_tp.value_functions.linear</a></li>
-<<<<<<< HEAD
-=======
                     <li><a href="code_tp/value_functions/neural.html">code_tp.value_functions.neural</a></li>
                     <li><a href="code_tp/value_functions/neural_nets.html">code_tp.value_functions.neural_nets</a></li>
                     <li><a href="code_tp/value_functions/neural_nets/convolutional.html">code_tp.value_functions.neural_nets.convolutional</a></li>
                     <li><a href="code_tp/value_functions/neural_nets/dueling.html">code_tp.value_functions.neural_nets.dueling</a></li>
                     <li><a href="code_tp/value_functions/neural_nets/linear.html">code_tp.value_functions.neural_nets.linear</a></li>
->>>>>>> a6f1d6e2
                     <li><a href="code_tp/value_functions/tabular.html">code_tp.value_functions.tabular</a></li>
                     <li><a href="code_tp/wrappers.html">code_tp.wrappers</a></li>
                     <li><a href="code_tp/wrappers/utils.html">code_tp.wrappers.utils</a></li>
