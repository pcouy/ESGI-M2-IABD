import numpy as np
import matplotlib.pyplot as plt
from .base import DiscreteQFunction
import torch
from torch import nn
from einops import rearrange
<<<<<<< HEAD

class ConvolutionalNN(nn.Module):
    """
    Implémente un réseau convolutionnel en PyTorch
    """
    def __init__(self,
                 img_shape,
                 n_actions,
                 n_filters=None,
                 kernel_size=4,
                 stride=2,
                 padding=0,
                 dilation=1,
                 hidden_linear=[],
                 activation=nn.Tanh,
                 pooling=None
            ):
        super().__init__()
        self.img_shape = img_shape
        self.n_actions = n_actions
        layers = []
        if n_filters is None:
            n_filters = [16,16]

        if type(kernel_size) is int:
            kernel_sizes = [kernel_size for _ in n_filters]
        elif type(kernel_size) is list:
            kernel_sizes = kernel_size

        if type(pooling) is int:
            poolings = [pooling for _ in n_filters]
        elif type(pooling) is list:
            poolings = pooling

        if type(padding) is int:
            paddings = [padding for _ in n_filters]
        elif type(padding) is list:
            paddings = padding

        n_filters = [img_shape[-1]] + n_filters

        for n_in, n_out, kernel_size, padding, pooling in zip(
                n_filters[:-1], n_filters[1:], kernel_sizes, paddings, poolings
        ):
            i_layer = 0
            layers.append(nn.Conv2d(
                n_in,
                n_out,
                kernel_size,
                stride,
                padding,
                dilation
            ))
            if pooling is not None:
                if pooling == "max":
                    layers.append(nn.MaxPool2d(3, 2, 1))
                elif pooling == "avg":
                    layers.append(nn.AvgPool2d(3, 2, 1))
                else:
                    print("Pooling type {} unkwown :  no pooling used")
            layers.append(activation())
        layers.append(nn.Flatten())
        conv_stack = nn.Sequential(*layers)

        x = torch.rand(img_shape)
        y=conv_stack(rearrange([x], 'b w h c -> b c w h'))

        last_layers = []
        in_size = y.shape[-1]
        for l in hidden_linear:
            last_layers.append(nn.Linear(in_size, l))
            last_layers.append(activation())
            in_size = l

        last_layer = nn.Linear(in_size, n_actions)
        last_layer.weight.data.uniform_(-1e-3,1e-3)
        last_layer.bias.data.uniform_(-1e-3,1e-3)

        self.layers = nn.Sequential(
            conv_stack,
            *last_layers,
            last_layer
        )

    def forward(self, x):
        if len(x.shape) == 4:
            return self.layers(rearrange(x, "b w h c -> b c w h"))
        elif len(x.shape) == 3:
            return self.layers(rearrange([x], "b w h c -> b c w h"))[0]



class ConvolutionalQFunction(DiscreteQFunction):
    """
    Implémente une fonction de valeur basée sur un réseau convolutionnel en PyTorch
    """
    def __init__(self, env, nn_args, *args, **kwargs):
=======
from .neural_nets.convolutional import ConvolutionalNN

class ConvolutionalQFunction(DiscreteQFunction):
    def __init__(self, env, nn_args, *args, nn_class=ConvolutionalNN, **kwargs):
>>>>>>> 553870a5
        super().__init__(env, *args, **kwargs)
        self.device = torch.device("cuda" if torch.cuda.is_available() else "cpu")
        self.nn = nn_class(
            img_shape=env.observation_space.shape,
            n_actions=env.action_space.n,
            **nn_args
        ).to(self.device)
        print(self.nn)
        self.optim = torch.optim.Adam(self.nn.parameters(), lr=self.lr)
        self.stats.update({
            'nn_loss': {
                'x_label': 'step',
                'data': []
            }
        })
        self.init_args = locals()
        print(self.device)

    def from_state(self, state):
        return self.from_state_batch(rearrange(state,"a b c -> 1 a b c"))[0]

    def from_state_batch(self, states):
        return self.nn(torch.tensor(states, dtype=torch.float32, device=self.device))

    def __call__(state, action):
        return self.call_batch(rearrange(action, "a b c -> 1 a b c"))[0]

    def call_batch(self, states, actions):
        values = self.nn(torch.tensor(states, dtype=torch.float32, device=self.device))\
                    .gather(-1,
                        torch.tensor(actions, dtype=torch.int64, device=self.device)\
                            .reshape((len(actions),1))
                    )
        return values

    def update(self, state, action, target_value, is_weight=None):
        return self.update_batch([state], [action], [target_value])[0]

    def update_batch(self, states, actions, target_values, is_weights=None):
        if is_weights is None:
            is_weights = torch.ones((states.shape[0],), dtype=torch.float32, device=self.device)
        else:
            is_weights = torch.tensor(is_weights, dtype=torch.float32, device=self.device)
        target_values = torch.tensor(target_values,dtype=torch.float32, device=self.device).detach()
        pred_values = self.call_batch(states, actions)
        pred_error_indiv = torch.abs(pred_values[:,0] - target_values)
        pred_error = (
            is_weights * nn.functional.mse_loss(pred_values[:,0], target_values, reduction='none')
        ).mean()

        self.optim.zero_grad()
        pred_error.backward()
        self.optim.step()
        self.agent.log_data("nn_loss", pred_error.clone().cpu().item())
        return pred_error_indiv.detach().cpu().numpy()

    def best_action_value_from_state(self, state):
        maxa, maxv = self.best_action_value_from_state_batch(torch.tensor([state]))
        return maxa[0], maxv[0]

    def best_action_value_from_state_batch(self, states):
        values = self.from_state_batch(states)
        m = values.max(axis=1)
        return m.indices, m.values

    def export_f(self):
        return self.nn.state_dict()

    def import_f(self, d):
        self.nn.load_state_dict(d)<|MERGE_RESOLUTION|>--- conflicted
+++ resolved
@@ -4,110 +4,10 @@
 import torch
 from torch import nn
 from einops import rearrange
-<<<<<<< HEAD
-
-class ConvolutionalNN(nn.Module):
-    """
-    Implémente un réseau convolutionnel en PyTorch
-    """
-    def __init__(self,
-                 img_shape,
-                 n_actions,
-                 n_filters=None,
-                 kernel_size=4,
-                 stride=2,
-                 padding=0,
-                 dilation=1,
-                 hidden_linear=[],
-                 activation=nn.Tanh,
-                 pooling=None
-            ):
-        super().__init__()
-        self.img_shape = img_shape
-        self.n_actions = n_actions
-        layers = []
-        if n_filters is None:
-            n_filters = [16,16]
-
-        if type(kernel_size) is int:
-            kernel_sizes = [kernel_size for _ in n_filters]
-        elif type(kernel_size) is list:
-            kernel_sizes = kernel_size
-
-        if type(pooling) is int:
-            poolings = [pooling for _ in n_filters]
-        elif type(pooling) is list:
-            poolings = pooling
-
-        if type(padding) is int:
-            paddings = [padding for _ in n_filters]
-        elif type(padding) is list:
-            paddings = padding
-
-        n_filters = [img_shape[-1]] + n_filters
-
-        for n_in, n_out, kernel_size, padding, pooling in zip(
-                n_filters[:-1], n_filters[1:], kernel_sizes, paddings, poolings
-        ):
-            i_layer = 0
-            layers.append(nn.Conv2d(
-                n_in,
-                n_out,
-                kernel_size,
-                stride,
-                padding,
-                dilation
-            ))
-            if pooling is not None:
-                if pooling == "max":
-                    layers.append(nn.MaxPool2d(3, 2, 1))
-                elif pooling == "avg":
-                    layers.append(nn.AvgPool2d(3, 2, 1))
-                else:
-                    print("Pooling type {} unkwown :  no pooling used")
-            layers.append(activation())
-        layers.append(nn.Flatten())
-        conv_stack = nn.Sequential(*layers)
-
-        x = torch.rand(img_shape)
-        y=conv_stack(rearrange([x], 'b w h c -> b c w h'))
-
-        last_layers = []
-        in_size = y.shape[-1]
-        for l in hidden_linear:
-            last_layers.append(nn.Linear(in_size, l))
-            last_layers.append(activation())
-            in_size = l
-
-        last_layer = nn.Linear(in_size, n_actions)
-        last_layer.weight.data.uniform_(-1e-3,1e-3)
-        last_layer.bias.data.uniform_(-1e-3,1e-3)
-
-        self.layers = nn.Sequential(
-            conv_stack,
-            *last_layers,
-            last_layer
-        )
-
-    def forward(self, x):
-        if len(x.shape) == 4:
-            return self.layers(rearrange(x, "b w h c -> b c w h"))
-        elif len(x.shape) == 3:
-            return self.layers(rearrange([x], "b w h c -> b c w h"))[0]
-
-
-
-class ConvolutionalQFunction(DiscreteQFunction):
-    """
-    Implémente une fonction de valeur basée sur un réseau convolutionnel en PyTorch
-    """
-    def __init__(self, env, nn_args, *args, **kwargs):
-=======
 from .neural_nets.convolutional import ConvolutionalNN
 
 class ConvolutionalQFunction(DiscreteQFunction):
     def __init__(self, env, nn_args, *args, nn_class=ConvolutionalNN, **kwargs):
->>>>>>> 553870a5
         super().__init__(env, *args, **kwargs)
         self.device = torch.device("cuda" if torch.cuda.is_available() else "cpu")
         self.nn = nn_class(
