import numpy as np
import matplotlib.pyplot as plt
from .base import DiscreteQFunction
import torch
from torch import nn
from einops import rearrange
from .neural_nets.convolutional import ConvolutionalNN
from ..agents.target_value import TargetValueAgent


class ConvolutionalQFunction(DiscreteQFunction):
    """
    Implémente une approximation de la fonction de valeur basée sur un réseau de neurones
    convolutionnel en PyTorch (voir `code_tp.value_functions.neural_nets` pour plus
    de détails)
    """

    def to_tensor(self, x, dtype=torch.float32):
        """Convert input to tensor and move to correct device"""
        if isinstance(x, torch.Tensor):
            if x.device == self.device:
                return x.clone()
            return x.clone().detach().to(self.device)
        return torch.tensor(x, dtype=dtype, device=self.device)

    def __init__(
        self,
        env,
        nn_args,
        *args,
        nn_class=ConvolutionalNN,
        gradient_clipping=None,
        use_prev_action=False,
        prev_action_embedding_dim=16,  # Default embedding dimension when use_prev_action is True
        loss_fn=nn.functional.mse_loss,
        hist_log_interval=5000,
        **kwargs,
    ):
        if use_prev_action:
            nn_args = nn_args.copy()
            nn_args["embedding_dim"] = prev_action_embedding_dim
            nn_args["embedding_size"] = env.action_space.n

        super().__init__(env, *args, **kwargs)
        self.device = torch.device("cuda" if torch.cuda.is_available() else "cpu")
        self.nn = nn_class(
            img_shape=env.observation_space.shape,
            n_actions=env.action_space.n,
            **nn_args,
        ).to(self.device)
        self.nn.share_memory()
        print(self.nn)
        self.optim = torch.optim.Adam(self.nn.parameters(), lr=self.lr)
        self.loss_fn = loss_fn

        self.has_time_dim = len(env.observation_space.shape) == 4
        self.use_prev_action = use_prev_action

        if gradient_clipping is not None:
            nn.utils.clip_grad_norm_(self.nn.parameters(), gradient_clipping)

        self.stats.update({"nn_loss": {"x_label": "step", "data": []}})
        self.init_args = locals()
        print(self.device)
        self.last_tensorboard_log = 0
        self.hist_log_interval = hist_log_interval

    def add_batch_dim(self, tensor):
        if not self.has_time_dim:
            return rearrange(tensor, "a b c -> 1 a b c")
        else:
            return rearrange(tensor, "a b c d -> 1 a b c d")

    def from_state(self, state, prev_action=None):
        return self.from_state_batch(
            self.add_batch_dim(state), None if prev_action is None else [prev_action]
        )[0]

    def from_state_batch(self, states, prev_actions=None):
        states = self.to_tensor(states)

        if self.use_prev_action and prev_actions is not None:
            # Ensure prev_actions are long (int64) for embedding layer
            prev_actions = self.to_tensor(prev_actions, dtype=torch.long)
        else:
            prev_actions = None

        self.last_result = self.nn(states, prev_actions)
        return self.last_result

    def __call__(self, state, action, prev_action=None):
        return self.call_batch(
            [state], [action], None if prev_action is None else [prev_action]
        )[0]

    def call_batch(self, states, actions, prev_actions=None):
        states = self.to_tensor(states)
        # Use long for action indices
        actions = self.to_tensor(actions, dtype=torch.long)

        if prev_actions is not None:
            # Ensure prev_actions are long for embedding layer
            prev_actions = self.to_tensor(prev_actions, dtype=torch.long)

        values = self.nn(states, prev_actions)

        if (
            self.agent is not None
            and self.agent.training_steps - self.last_tensorboard_log
            >= self.hist_log_interval
        ):
            entropies = {}
            for i in range(values.shape[1]):
                self.agent.tensorboard.add_histogram(
                    f"action/{self.agent.action_label_mapper(i)}",
                    values[:, i],
                    self.agent.training_steps,
                )

                # Compute standard deviation for each action across the batch
                std_dev = torch.std(values[:, i] - values.mean(dim=-1)).item()
                entropies[self.agent.action_label_mapper(i)] = std_dev

            # Rename the metric name to reflect std dev instead of entropy
            self.agent.tensorboard.add_scalars(
                "action_std_dev",
                entropies,  # We're reusing the dictionary but storing std dev values
                self.agent.training_steps,
            )
        return values.gather(-1, actions.reshape((len(actions), 1)))

    def update(self, state, action, target_value, prev_action=None, is_weight=None):
        return self.update_batch(
            [state],
            [action],
            [target_value],
            None if prev_action is None else [prev_action],
        )[0]

    def update_batch(
        self, states, actions, target_values, prev_actions=None, is_weights=None
    ):
        if is_weights is None:
            is_weights = torch.ones(
                (states.shape[0],), dtype=torch.float32, device=self.device
            )
        else:
            is_weights = self.to_tensor(is_weights)
        target_values = self.to_tensor(target_values).detach()

        self.optim.zero_grad(set_to_none=True)

        pred_values = self.call_batch(states, actions, prev_actions)
        pred_error_indiv = torch.abs(pred_values[:, 0] - target_values)
        pred_error = (
            is_weights
            * self.loss_fn(pred_values[:, 0], target_values, reduction="none")
        ).mean()

        pred_error.backward()
        self.optim.step()
<<<<<<< HEAD
        self.reset_noise()

        self.agent.log_data("nn_loss", pred_error.clone().cpu().item())
        if self.agent.training_steps - self.last_tensorboard_log >= self.hist_log_interval:
=======
        self.agent.log_data("nn_loss", pred_error.clone().cpu().item(), test=False)
        if (
            self.agent.training_steps - self.last_tensorboard_log
            >= self.hist_log_interval
        ):
>>>>>>> 0ead649a
            self.nn.log_tensorboard(
                self.agent.tensorboard,
                self.agent.training_steps,
                action_mapper=self.agent.action_label_mapper,
            )
            self.last_tensorboard_log = self.agent.training_steps
        return pred_error_indiv.detach().cpu().numpy()

    def reset_noise(self, strength=1):
        if callable(getattr(self.nn, "reset_noise", None)):
            self.nn.reset_noise(strength)
            if isinstance(self.agent, TargetValueAgent):
                self.agent.target_value_function.reset_noise(strength)

    def best_action_value_from_state(self, state, prev_action=None):
        maxa, maxv = self.best_action_value_from_state_batch(
            torch.tensor([state]), None if prev_action is None else [prev_action]
        )
        return maxa[0], maxv[0]

    def best_action_value_from_state_batch(self, states, prev_actions=None):
        values = self.from_state_batch(states, prev_actions)
        m = values.max(axis=1)
        return m.indices, m.values

    def export_f(self):
        return self.nn.state_dict()

    def import_f(self, d):
        self.nn.load_state_dict(d)

    def mix_with(self, other, tau=0.001):
        for self_param, other_param in zip(self.nn.parameters(), other.nn.parameters()):
            self_param.data.copy_(tau * other_param.data + (1 - tau) * self_param.data)<|MERGE_RESOLUTION|>--- conflicted
+++ resolved
@@ -159,18 +159,13 @@
 
         pred_error.backward()
         self.optim.step()
-<<<<<<< HEAD
         self.reset_noise()
 
-        self.agent.log_data("nn_loss", pred_error.clone().cpu().item())
-        if self.agent.training_steps - self.last_tensorboard_log >= self.hist_log_interval:
-=======
         self.agent.log_data("nn_loss", pred_error.clone().cpu().item(), test=False)
         if (
             self.agent.training_steps - self.last_tensorboard_log
             >= self.hist_log_interval
         ):
->>>>>>> 0ead649a
             self.nn.log_tensorboard(
                 self.agent.tensorboard,
                 self.agent.training_steps,
