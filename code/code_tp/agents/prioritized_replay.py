import random
import numpy as np
from .replay_buffer import ReplayBufferAgent, ReplayBuffer

"""
CREDITS TO https://github.com/rlcode/per

SumTree
a binary tree data structure where the parent’s value is the sum of its children
"""

class SumTree:
    """
    A binary tree data structure where the parent’s value is the sum of its children
    """
    write = 0

    def __init__(self, capacity):
        self.capacity = capacity
        self.tree = np.zeros(2 * capacity - 1)
        self.data = np.zeros(capacity, dtype=object)
        self.n_entries = 0

    # update to the root node
    def _propagate(self, idx, change):
        parent = (idx - 1) // 2

        self.tree[parent] += change

        if parent != 0:
            self._propagate(parent, change)

    # find sample on leaf node
    def _retrieve(self, idx, s):
        left = 2 * idx + 1
        right = left + 1

        if left >= len(self.tree):
            return idx

        if s <= self.tree[left]:
            return self._retrieve(left, s)
        else:
            return self._retrieve(right, s - self.tree[left])

    def total(self):
        return self.tree[0]

    # store priority and sample
    def add(self, p, data):
        idx = self.write + self.capacity - 1

        self.data[self.write] = data
        self.update(idx, p)

        self.write += 1
        if self.write >= self.capacity:
            self.write = 0

        if self.n_entries < self.capacity:
            self.n_entries += 1

    # update priority
    def update(self, idx, p):
        change = p - self.tree[idx]

        self.tree[idx] = p
        self._propagate(idx, change)

    # get priority and sample
    def get(self, s):
        idx = self._retrieve(0, s)
        dataIdx = idx - self.capacity + 1

        return (idx, self.tree[idx], self.data[dataIdx])


class PrioritizedReplayBuffer(ReplayBuffer):
<<<<<<< HEAD
    """
    Implémentation d'une mémoire des expériences passées avec échantillonage priorisé
    telle que décrit dans [l'article *Prioritized Experience Replay*](http://arxiv.org/abs/1511.05952)

    Modifie `ReplayBuffer` pour échantilloner la mémoire en tenant compte d'un critère de priorité
    """
    e = 0.01
=======
    e = 1e-5
>>>>>>> 553870a5
    a = 0.6
    beta = 0.4
    beta_increment_per_sampling = 0.0000002

    def __init__(self, obs_shape, max_size=100000, batch_size=32, default_error=10000):
        self.tree = SumTree(max_size)
        self.default_error = default_error
        super().__init__(obs_shape, max_size, batch_size)

    def _get_priority(self, error):
        return (np.abs(error) + self.e) ** self.a

    def store(self, *args, **kwargs):
        i = super().store(*args, **kwargs)
        p = self._get_priority(self.default_error)
        self.tree.add(p, i)

    def sample(self):
        batch = []
        idxs = []
        js = []
        segment = self.tree.total() / self.batch_size
        priorities = []

        self.beta = np.min([1., self.beta + self.beta_increment_per_sampling])

        for i in range(self.batch_size):
            a = segment * i
            b = segment * (i + 1)

            s = random.uniform(a, b)
            (idx, p, j) = self.tree.get(s)
            priorities.append(p)
            js.append(j)
            idxs.append(idx)

        sampling_probabilities = priorities / self.tree.total()
        is_weight = np.power(self.tree.n_entries * sampling_probabilities, -self.beta)
        is_weight /= is_weight.max()

        batch = (
                    self.states[js], self.actions[js], self.next_states[js],
                    self.rewards[js], self.dones[js], None
                )

        return batch, idxs, is_weight

    def update(self, idx, error):
        p = self._get_priority(error)
        self.tree.update(idx, p)

class PrioritizedReplayBufferAgent(ReplayBufferAgent):
    """
    Agent tirant profit du `PrioritizedReplayBuffer` en utilisant la **Différence Temporelle**
    (càd l'erreur entre la prédiction de la fonction de valeur et la valeur cible) comme
    critère de priorité
    """
    def train_with_transition(self, state, action, next_state, reward, done, infos):
        #print("Training from PrioritizedReplayBufferAgent")
        self.replay_buffer.store(state, action, next_state, reward, done, infos)
        if self.replay_buffer.ready():
            n_stored = min(self.replay_buffer.n_inserted, self.replay_buffer.max_size)
            #update_interval = self.replay_buffer.max_size/n_stored
            update_interval = self.update_interval
            if self.training_steps-self.last_update >= update_interval:
                (states, actions, next_states, rewards, dones, infos), idxs, is_weights =\
                    self.replay_buffer.sample()

                #print(actions.shape)
                target_values = self.target_value_from_state_batch(next_states, rewards, dones)
                errors = self.value_function.update_batch(states, actions, target_values, is_weights)
                for idx, err in zip(idxs, errors):
                    self.replay_buffer.update(idx, err)
                self.last_update = self.training_steps
            self.policy.update()<|MERGE_RESOLUTION|>--- conflicted
+++ resolved
@@ -76,7 +76,6 @@
 
 
 class PrioritizedReplayBuffer(ReplayBuffer):
-<<<<<<< HEAD
     """
     Implémentation d'une mémoire des expériences passées avec échantillonage priorisé
     telle que décrit dans [l'article *Prioritized Experience Replay*](http://arxiv.org/abs/1511.05952)
@@ -84,9 +83,6 @@
     Modifie `ReplayBuffer` pour échantilloner la mémoire en tenant compte d'un critère de priorité
     """
     e = 0.01
-=======
-    e = 1e-5
->>>>>>> 553870a5
     a = 0.6
     beta = 0.4
     beta_increment_per_sampling = 0.0000002
