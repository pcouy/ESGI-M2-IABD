from .base import Agent
import numpy as np

class ReplayBuffer:
<<<<<<< HEAD
    """
    Implémentation d'une mémoire des expériences passées, telle que décrit dans
    [l'article sur le DQN](http://arxiv.org/abs/1312.5602)
    """
    def __init__(self, obs_shape, max_size=100000, batch_size=32):
        """
        * `obs_shape` : Taille d'un tableau numpy contenant une observation
        * `max_size` : Nombre de transitions conservées en mémoire
        * `batch_size` : Nombre de transitions échantillonnées depuis la mémoire
        """
        self.states = np.zeros((max_size, *obs_shape), dtype=np.float32)
        self.actions = np.zeros((max_size,), dtype=np.int8)
        self.next_states = np.zeros((max_size, *obs_shape), dtype=np.float32)
=======
    def __init__(self, obs_shape, max_size=100000, batch_size=32, normalize=True):
        self.states = np.zeros((max_size, *obs_shape), dtype=np.uint8)
        self.actions = np.zeros((max_size,), dtype=np.uint8)
        self.next_states = np.zeros((max_size, *obs_shape), dtype=np.uint8)
>>>>>>> 553870a5
        self.rewards = np.zeros((max_size,), dtype=np.float16)
        self.dones = np.zeros((max_size,), dtype=np.bool)

        self.max_size = max_size
        self.batch_size = batch_size
        self.n_inserted = 0
        self.normalize = normalize

    def ready(self):
        """
        Indique si la mémoire contient au minimum 10 *batchs* de transitions
        """
        return self.n_inserted > self.batch_size*10

    def store(self, state, action, next_state, reward, done, infos):
        """
        Enregistre  une transition en mémoire (écrase les anciennes si la taille
        maximum est atteinte)

        Les paramètres représentent la transition à stocker
        """
        i = self.n_inserted % self.max_size
        self.states[i] = state
        self.actions[i] = action
        self.next_states[i] = next_state
        self.rewards[i] = reward
        self.dones[i] = done

        self.n_inserted+= 1
        return i

    def sample(self):
        """
        Renvoit un tuple de tableaux numpy contenant `batch_size` transitions dans
        le format suivant :

        * Les éléments du tuple renvoyé sont dans le même ordre que les paramètres de `self.store(...)`
        * Pour chaque élément du tuple, la première dimension du tableau correspond aux différents éléments d'un batch
        """
        n_stored = min(self.n_inserted, self.max_size)
        i = np.random.randint(0, n_stored, size=(self.batch_size,))

        return self.states[i], self.actions[i], self.next_states[i],\
                self.rewards[i], self.dones[i], None

class ReplayBufferAgent(Agent):
    """
    Agent de base utilisant un *replay buffer* (http://arxiv.org/abs/1312.5602)

    La mise à jour de l'agent (dans `self.train_with_transition(...)`) est modifiée
    par rapport à l'agent *Q-learning* de la manière suivante :

    * Lorsque la méthode est appelée, la transition est stockée dans la mémoire de transitions (*replay buffer*)
    * Si le *buffer* est prêt, on échantillonne périodiquement une *batch* de transitions qu'on utilise  ensuite
    pour mettre à jour l'approximation de la fonction de valeur
    """
    def __init__(self, env, replay_buffer_class, replay_buffer_args={}, update_interval=1, **kwargs):
        """
        * `env`: Environnement gym dans lequel l'agent va évoluer
        * `replay_buffer_class`: Classe implémentant le *replay buffer*
        * `replay_buffer_args`: Arguments à passer au constructeur du *replay buffer*
        * `update_interval`: Interval 
        * `kwargs`: Dictionnaire d'arguments passés au constructeur de la classe parente
        """
        print(kwargs)
        super().__init__(env, **kwargs)
        self.replay_buffer = replay_buffer_class(
            obs_shape = self.env.observation_space.shape,
            **replay_buffer_args
        )
        self.update_interval = update_interval
        self.last_update = 0

    def train_with_transition(self, state, action, next_state, reward, done, infos):
        #print("Training from ReplayBufferAgent")
        self.replay_buffer.store(state, action, next_state, reward, done, infos)
        if self.replay_buffer.ready():
            n_stored = min(self.replay_buffer.n_inserted, self.replay_buffer.max_size)
            #update_interval = self.replay_buffer.max_size/n_stored
            update_interval = self.update_interval
            if self.training_steps-self.last_update >= update_interval:
                states, actions, next_states, rewards, dones, infos = self.replay_buffer.sample()
                #print(actions.shape)
                target_values = self.target_value_from_state_batch(next_states, rewards, dones)
                self.value_function.update_batch(states, actions, target_values)
                self.last_update = self.training_steps
            self.policy.update()<|MERGE_RESOLUTION|>--- conflicted
+++ resolved
@@ -2,7 +2,6 @@
 import numpy as np
 
 class ReplayBuffer:
-<<<<<<< HEAD
     """
     Implémentation d'une mémoire des expériences passées, telle que décrit dans
     [l'article sur le DQN](http://arxiv.org/abs/1312.5602)
@@ -16,19 +15,12 @@
         self.states = np.zeros((max_size, *obs_shape), dtype=np.float32)
         self.actions = np.zeros((max_size,), dtype=np.int8)
         self.next_states = np.zeros((max_size, *obs_shape), dtype=np.float32)
-=======
-    def __init__(self, obs_shape, max_size=100000, batch_size=32, normalize=True):
-        self.states = np.zeros((max_size, *obs_shape), dtype=np.uint8)
-        self.actions = np.zeros((max_size,), dtype=np.uint8)
-        self.next_states = np.zeros((max_size, *obs_shape), dtype=np.uint8)
->>>>>>> 553870a5
         self.rewards = np.zeros((max_size,), dtype=np.float16)
         self.dones = np.zeros((max_size,), dtype=np.bool)
 
         self.max_size = max_size
         self.batch_size = batch_size
         self.n_inserted = 0
-        self.normalize = normalize
 
     def ready(self):
         """
