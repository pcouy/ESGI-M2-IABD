--- conflicted
+++ resolved
@@ -65,14 +65,6 @@
     """
     Ajoute une faible punition à tous les pas de temps.
     """
-<<<<<<< HEAD
-    def __init__(self, env, reward_per_step=-0.01 ,**kwargs):
-        super().__init__(env, **kwargs)
-        self.reward_per_step = reward_per_step
-
-    def reward(self, reward):
-        return reward + self.reward_per_step
-=======
     def __init__(self, env, reward_per_step=-0.01):
         self.reward_per_step = reward_per_step
         super().__init__(env)
@@ -97,4 +89,3 @@
 
     def observation(self, observation):
         return rearrange(np.array(observation), "t w h c -> w h (c t)")
->>>>>>> a6f1d6e2
